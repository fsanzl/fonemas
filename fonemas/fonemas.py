--- conflicted
+++ resolved
@@ -10,11 +10,13 @@
     syllables: list
 
 class transcription:
-<<<<<<< HEAD
-    def __init__(self, sentence, mono=False, epenthesis=False, sampastr='"'):
+    def __init__(self, sentence,
+                 mono=False, epenthesis=False, aspiration= False,
+                 sampastr='"'):
         self.__epenthesis = epenthesis
         self.__mono = mono
         self.__sampastr = sampastr
+        self.__aspiration = aspiration
         self.sentence = self.__letters(sentence)
         self.phonology = self.transcription_fnl(self.sentence)
         self.__transliteration = self.transcription_fnt(self.phonology)
@@ -31,38 +33,7 @@
         for letter in letters:
             sentence = re.sub(rf'\b{letter}\b', 'letters[letter]', sentence)
         return sentence
-=======
-    def __init__(self, sentence, mono=False, epenthesis=False,
-                 aspiration=False, sampastr='"'):
-        self.__sampastr = sampastr
-        self.sentence = self.__letters(self.__clean(sentence.lower(),
-                                                    epenthesis))
-        self.phonology = self.transcription_fnl(self.sentence, mono,
-                                                aspiration)
-        self.transliteration = self.transcription_fnt(self.phonology,
-                                                      self.__sampastr)
-        self.phonetics = {'words': self.transliteration['phon_words'],
-                          'syllables': self.transliteration['phon_syllables']}
-        self.sampa = {'words': self.transliteration['ascii_words'],
-                      'syllables': self.transliteration['ascii_syllables']}
-
-    @staticmethod
-    def ipa2sampa(words, sampastr):
-        translation = {'a': 'a', 'e': 'e', 'i': 'i', 'o': 'o', 'u': 'u',
-                       'j': 'j', 'w': 'w',
-                       'b': 'b', 'β': 'B', 'd': 'd', 'ð': 'D',
-                       'g': 'g', 'ɣ': 'G',
-                       'p': 'p', 't': 't', 'k': 'k',
-                       'l': 'l', 'ʎ': 'L', 'r': 'rr', 'ɾ': 'r',
-                       'm': 'm', 'ɱ': 'M', 'n': 'n', 'ŋ': 'N', 'ɲ': 'J',
-                       'ʧ': 'tS', 'ʝ': 'y', 'x': 'x', 'χ': '4',
-                       'f': 'f', 's': 's', 'z': 'z', 'θ': 'T',
-                       'ʰ': 'h',
-                       'ˈ': sampastr, 'ˌ': '%'}
-        for phoneme in translation:
-            words = words.replace(phoneme, translation[phoneme])
-        return words
->>>>>>> 816b0044
+
 
     @staticmethod
     def __clean(sentence, epenthesis):
@@ -82,22 +53,7 @@
         return sentence
 
 
-<<<<<<< HEAD
     def transcription_fnl(self, sentence):
-=======
-    @staticmethod
-    def __letters(sentence):
-        letters = {'b': 'be', 'c': 'ce', 'd': 'de', 'f': 'efe', 'g': 'ge',
-                   'h': 'hache', 'j': 'jota', 'k': 'ka', 'l': 'ele',
-                   'm': 'eme', 'n': 'ene', 'p': 'pe', 'q': 'ku',
-                   'r': 'erre', 's': 'ese', 't': 'te', 'v': 'ube',
-                   'w': 'ubedoble', 'x': 'ekis', 'z': 'ceta', 'ph': 'peache'}
-        for letter in letters:
-            sentence = re.sub(rf'\b{letter}\b', 'letters[letter]', sentence)
-        return sentence
-
-    def transcription_fnl(self, sentence, mono, aspiration):
->>>>>>> 816b0044
         diacritics = {'á': 'a', 'à': 'a', 'ä': 'a',
                       'é': 'e', 'è': 'e', 'ë': 'e',
                       'í': 'i', 'ì': 'i', 'ï': 'i',
@@ -116,7 +72,7 @@
         for consonant in consonants:
             if consonant in sentence:
                 sentence = sentence.replace(consonant, consonants[consonant])
-        if aspiration:
+        if self.__aspiration:
             sentence = re.sub(r'\bh', 'ʰ', sentence)
         sentence = sentence.replace('h', '')
         if 'y' in sentence:
@@ -144,9 +100,7 @@
                      for word in words]
             syllables = [syllable.replace(letter, diacritics[letter]) for
                          syllable in syllables]
-        print(words, syllables)
-        a = values(words, syllables)
-        return a
+        return values(words, syllables)
 
 
     @staticmethod
